/*
 * Mesa 3-D graphics library
 * Version:  7.8
 *
 * Copyright (C) 2009-2010 Chia-I Wu <olv@0xlab.org>
 *
 * Permission is hereby granted, free of charge, to any person obtaining a
 * copy of this software and associated documentation files (the "Software"),
 * to deal in the Software without restriction, including without limitation
 * the rights to use, copy, modify, merge, publish, distribute, sublicense,
 * and/or sell copies of the Software, and to permit persons to whom the
 * Software is furnished to do so, subject to the following conditions:
 *
 * The above copyright notice and this permission notice shall be included
 * in all copies or substantial portions of the Software.
 *
 * THE SOFTWARE IS PROVIDED "AS IS", WITHOUT WARRANTY OF ANY KIND, EXPRESS
 * OR IMPLIED, INCLUDING BUT NOT LIMITED TO THE WARRANTIES OF MERCHANTABILITY,
 * FITNESS FOR A PARTICULAR PURPOSE AND NONINFRINGEMENT.  IN NO EVENT SHALL
 * BRIAN PAUL BE LIABLE FOR ANY CLAIM, DAMAGES OR OTHER LIABILITY, WHETHER IN
 * AN ACTION OF CONTRACT, TORT OR OTHERWISE, ARISING FROM, OUT OF OR IN
 * CONNECTION WITH THE SOFTWARE OR THE USE OR OTHER DEALINGS IN THE SOFTWARE.
 */

#include <stdio.h>
#include <string.h>
#include "util/u_debug.h"
#include "util/u_memory.h"
#include "state_tracker/drm_api.h"
#include "egllog.h"

#include "native_x11.h"
#include "x11_screen.h"

#define X11_PROBE_MAGIC 0x11980BE /* "X11PROBE" */

static struct drm_api *api;

static void
x11_probe_destroy(struct native_probe *nprobe)
{
   if (nprobe->data)
      free(nprobe->data);
   free(nprobe);
}

struct native_probe *
native_create_probe(EGLNativeDisplayType dpy)
{
   struct native_probe *nprobe;
   struct x11_screen *xscr;
   int scr;
   const char *driver_name = NULL;
   Display *xdpy;

   nprobe = CALLOC_STRUCT(native_probe);
   if (!nprobe)
      return NULL;

   xdpy = dpy;
   if (!xdpy) {
      xdpy = XOpenDisplay(NULL);
      if (!xdpy) {
         free(nprobe);
         return NULL;
      }
   }

   scr = DefaultScreen(xdpy);
   xscr = x11_screen_create(xdpy, scr);
   if (xscr) {
      if (x11_screen_support(xscr, X11_SCREEN_EXTENSION_DRI2)) {
         driver_name = x11_screen_probe_dri2(xscr, NULL, NULL);
         if (driver_name)
            nprobe->data = strdup(driver_name);
      }

      x11_screen_destroy(xscr);
   }

   if (xdpy != dpy)
      XCloseDisplay(xdpy);

   nprobe->magic = X11_PROBE_MAGIC;
   nprobe->display = dpy;

   nprobe->destroy = x11_probe_destroy;

   return nprobe;
}

enum native_probe_result
native_get_probe_result(struct native_probe *nprobe)
{
   if (!nprobe || nprobe->magic != X11_PROBE_MAGIC)
      return NATIVE_PROBE_UNKNOWN;

   if (!api)
      api = drm_api_create();

   /* this is a software driver */
   if (!api)
      return NATIVE_PROBE_SUPPORTED;

   /* the display does not support DRI2 or the driver mismatches */
   if (!nprobe->data || strcmp(api->name, (const char *) nprobe->data) != 0)
      return NATIVE_PROBE_FALLBACK;

   return NATIVE_PROBE_EXACT;
}

const char *
native_get_name(void)
{
   static char x11_name[32];

   if (!api)
      api = drm_api_create();

   if (api)
      snprintf(x11_name, sizeof(x11_name), "X11/%s", api->name);
   else
      snprintf(x11_name, sizeof(x11_name), "X11");

   return x11_name;
}

struct native_display *
native_create_display(EGLNativeDisplayType dpy,
                      struct native_event_handler *event_handler)
{
   struct native_display *ndpy = NULL;
   boolean force_sw;

   if (!api)
      api = drm_api_create();

   force_sw = debug_get_bool_option("EGL_SOFTWARE", FALSE);
   if (api && !force_sw) {
      ndpy = x11_create_dri2_display(dpy, event_handler, api);
   }

   if (!ndpy) {
      EGLint level = (force_sw) ? _EGL_INFO : _EGL_WARNING;
<<<<<<< HEAD

      _eglLog(level, "use software fallback");
      ndpy = x11_create_ximage_display(dpy);
=======
      boolean use_shm;

      /*
       * XXX st/mesa calls pipe_screen::update_buffer in st_validate_state.
       * When SHM is used, there is a good chance that the shared memory
       * segment is detached before the softpipe tile cache is flushed.
       */
      use_shm = FALSE;
      _eglLog(level, "use software%s fallback", (use_shm) ? " (SHM)" : "");
      ndpy = x11_create_ximage_display(dpy, event_handler, use_shm);
>>>>>>> 6f4ce4a4
   }

   return ndpy;
}<|MERGE_RESOLUTION|>--- conflicted
+++ resolved
@@ -142,22 +142,9 @@
 
    if (!ndpy) {
       EGLint level = (force_sw) ? _EGL_INFO : _EGL_WARNING;
-<<<<<<< HEAD
 
       _eglLog(level, "use software fallback");
       ndpy = x11_create_ximage_display(dpy);
-=======
-      boolean use_shm;
-
-      /*
-       * XXX st/mesa calls pipe_screen::update_buffer in st_validate_state.
-       * When SHM is used, there is a good chance that the shared memory
-       * segment is detached before the softpipe tile cache is flushed.
-       */
-      use_shm = FALSE;
-      _eglLog(level, "use software%s fallback", (use_shm) ? " (SHM)" : "");
-      ndpy = x11_create_ximage_display(dpy, event_handler, use_shm);
->>>>>>> 6f4ce4a4
    }
 
    return ndpy;
