/*
 * Mesa 3-D graphics library
 * Version:  6.3
 *
 * Copyright (C) 1999-2004  Brian Paul   All Rights Reserved.
 *
 * Permission is hereby granted, free of charge, to any person obtaining a
 * copy of this software and associated documentation files (the "Software"),
 * to deal in the Software without restriction, including without limitation
 * the rights to use, copy, modify, merge, publish, distribute, sublicense,
 * and/or sell copies of the Software, and to permit persons to whom the
 * Software is furnished to do so, subject to the following conditions:
 *
 * The above copyright notice and this permission notice shall be included
 * in all copies or substantial portions of the Software.
 *
 * THE SOFTWARE IS PROVIDED "AS IS", WITHOUT WARRANTY OF ANY KIND, EXPRESS
 * OR IMPLIED, INCLUDING BUT NOT LIMITED TO THE WARRANTIES OF MERCHANTABILITY,
 * FITNESS FOR A PARTICULAR PURPOSE AND NONINFRINGEMENT.  IN NO EVENT SHALL
 * BRIAN PAUL BE LIABLE FOR ANY CLAIM, DAMAGES OR OTHER LIABILITY, WHETHER IN
 * AN ACTION OF CONTRACT, TORT OR OTHERWISE, ARISING FROM, OUT OF OR IN
 * CONNECTION WITH THE SOFTWARE OR THE USE OR OTHER DEALINGS IN THE SOFTWARE.
 */

/**
 * Translate tgsi vertex programs to x86/x87/SSE/SSE2 machine code
 * using the rtasm runtime assembler.  Based on the old
 * t_vb_arb_program_sse.c
 */


#include "util/u_memory.h"
#include "util/u_math.h"
#include "pipe/p_shader_tokens.h"
#include "util/u_debug.h"
#include "tgsi/tgsi_parse.h"
#include "tgsi/tgsi_util.h"
#include "tgsi/tgsi_exec.h"
#include "tgsi/tgsi_dump.h"

#include "draw_vs.h"
#include "draw_vs_aos.h"

#include "rtasm/rtasm_x86sse.h"

#ifdef PIPE_ARCH_X86
#define DISASSEM 0
#define FAST_MATH 1

static const char *files[] =
{
   "NULL",
   "CONST",
   "IN",
   "OUT",
   "TEMP",
   "SAMP",
   "ADDR",
   "IMM",
   "INTERNAL",
};

static INLINE boolean eq( struct x86_reg a,
			    struct x86_reg b )
{
   return (a.file == b.file &&
	   a.idx == b.idx &&
	   a.mod == b.mod &&
	   a.disp == b.disp);
}
      
struct x86_reg aos_get_x86( struct aos_compilation *cp,
                            unsigned which_reg, /* quick hack */
                            unsigned value )
{
   struct x86_reg reg;

   if (which_reg == 0)
      reg = cp->temp_EBP;
   else
      reg = cp->tmp_EAX;

   if (cp->x86_reg[which_reg] != value) {
      unsigned offset;

      switch (value) {
      case X86_IMMEDIATES:
         assert(which_reg == 0);
         offset = Offset(struct aos_machine, immediates);
         break;
      case X86_CONSTANTS:
         assert(which_reg == 1);
         offset = Offset(struct aos_machine, constants);
         break;
      case X86_BUFFERS:
         assert(which_reg == 0);
         offset = Offset(struct aos_machine, buffer);
         break;
      default:
         assert(0);
         offset = 0;
      }


      x86_mov(cp->func, reg, 
              x86_make_disp(cp->machine_EDX, offset));

      cp->x86_reg[which_reg] = value;
   }

   return reg;
}


static struct x86_reg get_reg_ptr(struct aos_compilation *cp,
                                  unsigned file,
				  unsigned idx )
{
   struct x86_reg ptr = cp->machine_EDX;

   switch (file) {
   case TGSI_FILE_INPUT:
      assert(idx < MAX_INPUTS);
      return x86_make_disp(ptr, Offset(struct aos_machine, input[idx]));

   case TGSI_FILE_OUTPUT:
      return x86_make_disp(ptr, Offset(struct aos_machine, output[idx]));

   case TGSI_FILE_TEMPORARY:
      assert(idx < MAX_TEMPS);
      return x86_make_disp(ptr, Offset(struct aos_machine, temp[idx]));

   case AOS_FILE_INTERNAL:
      assert(idx < MAX_INTERNALS);
      return x86_make_disp(ptr, Offset(struct aos_machine, internal[idx]));

   case TGSI_FILE_IMMEDIATE: 
      assert(idx < MAX_IMMEDIATES);  /* just a sanity check */
      return x86_make_disp(aos_get_x86(cp, 0, X86_IMMEDIATES), idx * 4 * sizeof(float));

   case TGSI_FILE_CONSTANT: 
      assert(idx < MAX_CONSTANTS);  /* just a sanity check */
      return x86_make_disp(aos_get_x86(cp, 1, X86_CONSTANTS), idx * 4 * sizeof(float));

   default:
      ERROR(cp, "unknown reg file");
      return x86_make_reg(0,0);
   }
}
		


#define X87_CW_EXCEPTION_INV_OP       (1<<0)
#define X87_CW_EXCEPTION_DENORM_OP    (1<<1)
#define X87_CW_EXCEPTION_ZERO_DIVIDE  (1<<2)
#define X87_CW_EXCEPTION_OVERFLOW     (1<<3)
#define X87_CW_EXCEPTION_UNDERFLOW    (1<<4)
#define X87_CW_EXCEPTION_PRECISION    (1<<5)
#define X87_CW_PRECISION_SINGLE       (0<<8)
#define X87_CW_PRECISION_RESERVED     (1<<8)
#define X87_CW_PRECISION_DOUBLE       (2<<8)
#define X87_CW_PRECISION_DOUBLE_EXT   (3<<8)
#define X87_CW_PRECISION_MASK         (3<<8)
#define X87_CW_ROUND_NEAREST          (0<<10)
#define X87_CW_ROUND_DOWN             (1<<10)
#define X87_CW_ROUND_UP               (2<<10)
#define X87_CW_ROUND_ZERO             (3<<10)
#define X87_CW_ROUND_MASK             (3<<10)
#define X87_CW_INFINITY               (1<<12)




static void spill( struct aos_compilation *cp, unsigned idx )
{
   if (!cp->xmm[idx].dirty ||
       (cp->xmm[idx].file != TGSI_FILE_INPUT && /* inputs are fetched into xmm & set dirty */
        cp->xmm[idx].file != TGSI_FILE_OUTPUT &&
        cp->xmm[idx].file != TGSI_FILE_TEMPORARY)) {
      ERROR(cp, "invalid spill");
      return;
   }
   else {
      struct x86_reg oldval = get_reg_ptr(cp,
                                          cp->xmm[idx].file,
                                          cp->xmm[idx].idx);
     
      if (0) debug_printf("\nspill %s[%d]", 
                          files[cp->xmm[idx].file],
                          cp->xmm[idx].idx);
 
      assert(cp->xmm[idx].dirty);
      sse_movaps(cp->func, oldval, x86_make_reg(file_XMM, idx));
      cp->xmm[idx].dirty = 0;
   }
}


void aos_spill_all( struct aos_compilation *cp )
{
   unsigned i;

   for (i = 0; i < 8; i++) {
      if (cp->xmm[i].dirty) 
         spill(cp, i);
      aos_release_xmm_reg(cp, i);
   }
}


static struct x86_reg get_xmm_writable( struct aos_compilation *cp,
                                        struct x86_reg reg )
{
   if (reg.file != file_XMM ||
       cp->xmm[reg.idx].file != TGSI_FILE_NULL)
   {
      struct x86_reg tmp = aos_get_xmm_reg(cp);
      sse_movaps(cp->func, tmp, reg);
      reg = tmp;
   }

   cp->xmm[reg.idx].last_used = cp->insn_counter;
   return reg;
}

static struct x86_reg get_xmm( struct aos_compilation *cp,
                               struct x86_reg reg )
{
   if (reg.file != file_XMM) 
   {
      struct x86_reg tmp = aos_get_xmm_reg(cp);
      sse_movaps(cp->func, tmp, reg);
      reg = tmp;
   }

   cp->xmm[reg.idx].last_used = cp->insn_counter;
   return reg;
}


/* Allocate an empty xmm register, either as a temporary or later to
 * "adopt" as a shader reg.
 */
struct x86_reg aos_get_xmm_reg( struct aos_compilation *cp )
{
   unsigned i;
   unsigned oldest = 0;
   boolean found = FALSE;

   for (i = 0; i < 8; i++) 
      if (cp->xmm[i].last_used != cp->insn_counter &&
          cp->xmm[i].file == TGSI_FILE_NULL) {
	 oldest = i;
         found = TRUE;
      }

   if (!found) {
      for (i = 0; i < 8; i++) 
         if (cp->xmm[i].last_used < cp->xmm[oldest].last_used)
            oldest = i;
   }

   /* Need to write out the old value?
    */
   if (cp->xmm[oldest].dirty) 
      spill(cp, oldest);

   assert(cp->xmm[oldest].last_used != cp->insn_counter);

   cp->xmm[oldest].file = TGSI_FILE_NULL;
   cp->xmm[oldest].idx = 0;
   cp->xmm[oldest].dirty = 0;
   cp->xmm[oldest].last_used = cp->insn_counter;
   return x86_make_reg(file_XMM, oldest);
}

void aos_release_xmm_reg( struct aos_compilation *cp,
                          unsigned idx )
{
   cp->xmm[idx].file = TGSI_FILE_NULL;
   cp->xmm[idx].idx = 0;
   cp->xmm[idx].dirty = 0;
   cp->xmm[idx].last_used = 0;
}


static void aos_soft_release_xmm( struct aos_compilation *cp,
                                  struct x86_reg reg )
{
   if (reg.file == file_XMM) {
<<<<<<< HEAD
=======
      assert(cp->xmm[reg.idx].last_used == cp->insn_counter);
>>>>>>> 8ef377d7
      cp->xmm[reg.idx].last_used = cp->insn_counter - 1;
   }
}


     
/* Mark an xmm reg as holding the current copy of a shader reg.
 */
void aos_adopt_xmm_reg( struct aos_compilation *cp,
                        struct x86_reg reg,
                        unsigned file,
                        unsigned idx,
                        unsigned dirty )
{
   unsigned i;

   if (reg.file != file_XMM) {
      assert(0);
      return;
   }


   /* If any xmm reg thinks it holds this shader reg, break the
    * illusion.
    */
   for (i = 0; i < 8; i++) {
      if (cp->xmm[i].file == file && 
          cp->xmm[i].idx == idx) 
      {
         /* If an xmm reg is already holding this shader reg, take into account its
          * dirty flag...
          */
         dirty |= cp->xmm[i].dirty;
         aos_release_xmm_reg(cp, i);
      }
   }

   cp->xmm[reg.idx].file = file;
   cp->xmm[reg.idx].idx = idx;
   cp->xmm[reg.idx].dirty = dirty;
   cp->xmm[reg.idx].last_used = cp->insn_counter;
}


/* Return a pointer to the in-memory copy of the reg, making sure it is uptodate.
 */
static struct x86_reg aos_get_shader_reg_ptr( struct aos_compilation *cp, 
                                              unsigned file,
                                              unsigned idx )
{
   unsigned i;

   /* Ensure the in-memory copy of this reg is up-to-date
    */
   for (i = 0; i < 8; i++) {
      if (cp->xmm[i].file == file && 
          cp->xmm[i].idx == idx &&
          cp->xmm[i].dirty) {
         spill(cp, i);
      }
   }

   return get_reg_ptr( cp, file, idx );
}


/* As above, but return a pointer.  Note - this pointer may alias
 * those returned by get_arg_ptr().
 */
static struct x86_reg get_dst_ptr( struct aos_compilation *cp, 
                                   const struct tgsi_full_dst_register *dst )
{
   unsigned file = dst->DstRegister.File;
   unsigned idx = dst->DstRegister.Index;
   unsigned i;
   

   /* Ensure in-memory copy of this reg is up-to-date and invalidate
    * any xmm copies.
    */
   for (i = 0; i < 8; i++) {
      if (cp->xmm[i].file == file &&
          cp->xmm[i].idx == idx)
      {
         if (cp->xmm[i].dirty) 
            spill(cp, i);
         
         aos_release_xmm_reg(cp, i);
      }
   }

   return get_reg_ptr( cp, file, idx );
}





/* Return an XMM reg if the argument is resident, otherwise return a
 * base+offset pointer to the saved value.
 */
struct x86_reg aos_get_shader_reg( struct aos_compilation *cp, 
                                   unsigned file,
                                   unsigned idx )
{
   unsigned i;

   for (i = 0; i < 8; i++) {
      if (cp->xmm[i].file == file &&
	  cp->xmm[i].idx  == idx) 
      {
	 cp->xmm[i].last_used = cp->insn_counter;
	 return x86_make_reg(file_XMM, i);
      }
   }

   /* If not found in the XMM register file, return an indirect
    * reference to the in-memory copy:
    */
   return get_reg_ptr( cp, file, idx );
}



static struct x86_reg aos_get_shader_reg_xmm( struct aos_compilation *cp, 
                                              unsigned file,
                                              unsigned idx )
{
   struct x86_reg reg = get_xmm( cp,
                                 aos_get_shader_reg( cp, file, idx ) );

   aos_adopt_xmm_reg( cp,
                      reg,
                      file,
                      idx,
                      FALSE );
   
   return reg;
}



struct x86_reg aos_get_internal_xmm( struct aos_compilation *cp,
                                     unsigned imm )
{
   return aos_get_shader_reg_xmm( cp, AOS_FILE_INTERNAL, imm );
}


struct x86_reg aos_get_internal( struct aos_compilation *cp,
                                 unsigned imm )
{
   return aos_get_shader_reg( cp, AOS_FILE_INTERNAL, imm );
}





/* Emulate pshufd insn in regular SSE, if necessary:
 */
static void emit_pshufd( struct aos_compilation *cp,
			 struct x86_reg dst,
			 struct x86_reg arg0,
			 ubyte shuf )
{
   if (cp->have_sse2) {
      sse2_pshufd(cp->func, dst, arg0, shuf);
   }
   else {
      if (!eq(dst, arg0)) 
	 sse_movaps(cp->func, dst, arg0);

      sse_shufps(cp->func, dst, dst, shuf);
   }
}

/* load masks (pack into negs??)
 * pshufd - shuffle according to writemask
 * and - result, mask
 * nand - dest, mask
 * or - dest, result
 */
static boolean mask_write( struct aos_compilation *cp,
                           struct x86_reg dst,
                           struct x86_reg result,
                           unsigned mask )
{
   struct x86_reg imm_swz = aos_get_internal_xmm(cp, IMM_SWZ);
   struct x86_reg tmp = aos_get_xmm_reg(cp);
   
   emit_pshufd(cp, tmp, imm_swz, 
               SHUF((mask & 1) ? 2 : 3,
                    (mask & 2) ? 2 : 3,
                    (mask & 4) ? 2 : 3,
                    (mask & 8) ? 2 : 3));

   sse_andps(cp->func, dst, tmp);
   sse_andnps(cp->func, tmp, result);
   sse_orps(cp->func, dst, tmp);

   aos_release_xmm_reg(cp, tmp.idx);
   return TRUE;
}




/* Helper for writemask:
 */
static boolean emit_shuf_copy2( struct aos_compilation *cp,
				  struct x86_reg dst,
				  struct x86_reg arg0,
				  struct x86_reg arg1,
				  ubyte shuf )
{
   struct x86_reg tmp = aos_get_xmm_reg(cp);

   emit_pshufd(cp, dst, arg1, shuf);
   emit_pshufd(cp, tmp, arg0, shuf);
   sse_shufps(cp->func, dst, tmp, SHUF(X, Y, Z, W));
   emit_pshufd(cp, dst, dst, shuf);

   aos_release_xmm_reg(cp, tmp.idx);
   return TRUE;
}



#define SSE_SWIZZLE_NOOP ((0<<0) | (1<<2) | (2<<4) | (3<<6))


/* Locate a source register and perform any required (simple) swizzle.  
 * 
 * Just fail on complex swizzles at this point.
 */
static struct x86_reg fetch_src( struct aos_compilation *cp, 
                                 const struct tgsi_full_src_register *src ) 
{
   struct x86_reg arg0 = aos_get_shader_reg(cp, 
                                            src->SrcRegister.File, 
                                            src->SrcRegister.Index);
   unsigned i;
   ubyte swz = 0;
   unsigned negs = 0;
   unsigned abs = 0;

   for (i = 0; i < 4; i++) {
      unsigned swizzle = tgsi_util_get_full_src_register_extswizzle( src, i );
      unsigned neg = tgsi_util_get_full_src_register_sign_mode( src, i );

      switch (swizzle) {
      case TGSI_EXTSWIZZLE_ZERO:
      case TGSI_EXTSWIZZLE_ONE:
         ERROR(cp, "not supporting full swizzles yet in tgsi_aos_sse2");
         break;

      default:
         swz |= (swizzle & 0x3) << (i * 2);
         break;
      }

      switch (neg) {
      case TGSI_UTIL_SIGN_TOGGLE:
         negs |= (1<<i);
         break;
         
      case TGSI_UTIL_SIGN_KEEP:
         break;

      case TGSI_UTIL_SIGN_CLEAR:
         abs |= (1<<i);
         break;

      default:
         ERROR(cp, "unsupported sign-mode");
         break;
      }
   }

   if (swz != SSE_SWIZZLE_NOOP || negs != 0 || abs != 0) {
      struct x86_reg dst = aos_get_xmm_reg(cp);

      if (swz != SSE_SWIZZLE_NOOP)
         emit_pshufd(cp, dst, arg0, swz);
      else
         sse_movaps(cp->func, dst, arg0);

      if (negs && negs != 0xf) {
         struct x86_reg imm_swz = aos_get_internal_xmm(cp, IMM_SWZ);
         struct x86_reg tmp = aos_get_xmm_reg(cp);

         /* Load 1,-1,0,0
          * Use neg as arg to pshufd
          * Multiply
          */
         emit_pshufd(cp, tmp, imm_swz, 
                     SHUF((negs & 1) ? 1 : 0,
                          (negs & 2) ? 1 : 0,
                          (negs & 4) ? 1 : 0,
                          (negs & 8) ? 1 : 0));
         sse_mulps(cp->func, dst, tmp);

         aos_release_xmm_reg(cp, tmp.idx);
         aos_soft_release_xmm(cp, imm_swz);
      }
      else if (negs) {
         struct x86_reg imm_negs = aos_get_internal_xmm(cp, IMM_NEGS);
         sse_mulps(cp->func, dst, imm_negs);
         aos_soft_release_xmm(cp, imm_negs);
      }


      if (abs && abs != 0xf) {
         ERROR(cp, "unsupported partial abs");
      }
      else if (abs) {
         struct x86_reg neg = aos_get_internal(cp, IMM_NEGS);
         struct x86_reg tmp = aos_get_xmm_reg(cp);

         sse_movaps(cp->func, tmp, dst);
         sse_mulps(cp->func, tmp, neg);
         sse_maxps(cp->func, dst, tmp);

         aos_release_xmm_reg(cp, tmp.idx);
         aos_soft_release_xmm(cp, neg);
      }

      aos_soft_release_xmm(cp, arg0);
      return dst;
   }
      
   return arg0;
}

static void x87_fld_src( struct aos_compilation *cp, 
                         const struct tgsi_full_src_register *src,
                         unsigned channel ) 
{
   struct x86_reg arg0 = aos_get_shader_reg_ptr(cp, 
                                                src->SrcRegister.File, 
                                                src->SrcRegister.Index);

   unsigned swizzle = tgsi_util_get_full_src_register_extswizzle( src, channel );
   unsigned neg = tgsi_util_get_full_src_register_sign_mode( src, channel );

   switch (swizzle) {
   case TGSI_EXTSWIZZLE_ZERO:
      x87_fldz( cp->func );
      break;

   case TGSI_EXTSWIZZLE_ONE:
      x87_fld1( cp->func );
      break;

   default:
      x87_fld( cp->func, x86_make_disp(arg0, (swizzle & 3) * sizeof(float)) );
      break;
   }
   

   switch (neg) {
   case TGSI_UTIL_SIGN_TOGGLE:
      /* Flip the sign:
       */
      x87_fchs( cp->func );
      break;
         
   case TGSI_UTIL_SIGN_KEEP:
      break;

   case TGSI_UTIL_SIGN_CLEAR:
      x87_fabs( cp->func );
      break;

   case TGSI_UTIL_SIGN_SET:
      x87_fabs( cp->func );
      x87_fchs( cp->func );
      break;

   default:
      ERROR(cp, "unsupported sign-mode");
      break;
   }
}






/* Used to implement write masking.  This and most of the other instructions
 * here would be easier to implement if there had been a translation
 * to a 2 argument format (dst/arg0, arg1) at the shader level before
 * attempting to translate to x86/sse code.
 */
static void store_dest( struct aos_compilation *cp, 
                        const struct tgsi_full_dst_register *reg,
                        struct x86_reg result )
{
   struct x86_reg dst;

   switch (reg->DstRegister.WriteMask) {
   case 0:
      return;
   
   case TGSI_WRITEMASK_XYZW:
      aos_adopt_xmm_reg(cp, 
                        get_xmm_writable(cp, result), 
                        reg->DstRegister.File,
                        reg->DstRegister.Index,
                        TRUE);
      return;
   default: 
      break;
   }

   dst = aos_get_shader_reg_xmm(cp, 
                                reg->DstRegister.File,
                                reg->DstRegister.Index);

   switch (reg->DstRegister.WriteMask) {
   case TGSI_WRITEMASK_X:
      sse_movss(cp->func, dst, get_xmm(cp, result));
      break;
      
   case TGSI_WRITEMASK_ZW:
      sse_shufps(cp->func, dst, get_xmm(cp, result), SHUF(X, Y, Z, W));
      break;

   case TGSI_WRITEMASK_XY: 
      result = get_xmm_writable(cp, result);
      sse_shufps(cp->func, result, dst, SHUF(X, Y, Z, W));
      dst = result;
      break;

   case TGSI_WRITEMASK_YZW: 
      result = get_xmm_writable(cp, result);
      sse_movss(cp->func, result, dst);
      dst = result;
      break;

   default:
      mask_write(cp, dst, result, reg->DstRegister.WriteMask);
      break;
   }

   aos_adopt_xmm_reg(cp, 
                     dst, 
                     reg->DstRegister.File,
                     reg->DstRegister.Index,
                     TRUE);

}

static void inject_scalar( struct aos_compilation *cp,
                           struct x86_reg dst,
                           struct x86_reg result,
                           ubyte swizzle )
{
   sse_shufps(cp->func, dst, dst, swizzle);
   sse_movss(cp->func, dst, result);
   sse_shufps(cp->func, dst, dst, swizzle);
}


static void store_scalar_dest( struct aos_compilation *cp, 
                               const struct tgsi_full_dst_register *reg,
                               struct x86_reg result )
{
   unsigned writemask = reg->DstRegister.WriteMask;
   struct x86_reg dst;

   if (writemask != TGSI_WRITEMASK_X &&
       writemask != TGSI_WRITEMASK_Y &&
       writemask != TGSI_WRITEMASK_Z &&
       writemask != TGSI_WRITEMASK_W &&
       writemask != 0) 
   {
      result = get_xmm_writable(cp, result); /* already true, right? */
      sse_shufps(cp->func, result, result, SHUF(X,X,X,X));
      store_dest(cp, reg, result);
      return;
   }

   result = get_xmm(cp, result);
   dst = aos_get_shader_reg_xmm(cp, 
                                reg->DstRegister.File,
                                reg->DstRegister.Index);



   switch (reg->DstRegister.WriteMask) {
   case TGSI_WRITEMASK_X:
      sse_movss(cp->func, dst, result);
      break;

   case TGSI_WRITEMASK_Y:
      inject_scalar(cp, dst, result, SHUF(Y, X, Z, W));
      break;

   case TGSI_WRITEMASK_Z:
      inject_scalar(cp, dst, result, SHUF(Z, Y, X, W));
      break;

   case TGSI_WRITEMASK_W:
      inject_scalar(cp, dst, result, SHUF(W, Y, Z, X));
      break;

   default:
      break;
   }

   aos_adopt_xmm_reg(cp, 
                     dst, 
                     reg->DstRegister.File,
                     reg->DstRegister.Index,
                     TRUE);
}
   


static void x87_fst_or_nop( struct x86_function *func,
                            unsigned writemask,
                            unsigned channel,
                            struct x86_reg ptr )
{
   assert(ptr.file == file_REG32);
   if (writemask & (1<<channel)) 
      x87_fst( func, x86_make_disp(ptr, channel * sizeof(float)) );
}

static void x87_fstp_or_pop( struct x86_function *func,
                             unsigned writemask,
                             unsigned channel,
                             struct x86_reg ptr )
{
   assert(ptr.file == file_REG32);
   if (writemask & (1<<channel)) 
      x87_fstp( func, x86_make_disp(ptr, channel * sizeof(float)) );
   else
      x87_fstp( func, x86_make_reg( file_x87, 0 ));
}



/* 
 */
static void x87_fstp_dest4( struct aos_compilation *cp,
                            const struct tgsi_full_dst_register *dst )
{
   struct x86_reg ptr = get_dst_ptr(cp, dst); 
   unsigned writemask = dst->DstRegister.WriteMask;

   x87_fst_or_nop(cp->func, writemask, 0, ptr);
   x87_fst_or_nop(cp->func, writemask, 1, ptr);
   x87_fst_or_nop(cp->func, writemask, 2, ptr);
   x87_fstp_or_pop(cp->func, writemask, 3, ptr);
}

/* Save current x87 state and put it into single precision mode.
 */
static void save_fpu_state( struct aos_compilation *cp )
{
   x87_fnstcw( cp->func, x86_make_disp(cp->machine_EDX, 
                                       Offset(struct aos_machine, fpu_restore)));
}

static void restore_fpu_state( struct aos_compilation *cp )
{
   x87_fnclex(cp->func);
   x87_fldcw( cp->func, x86_make_disp(cp->machine_EDX, 
                                      Offset(struct aos_machine, fpu_restore)));
}

static void set_fpu_round_neg_inf( struct aos_compilation *cp )
{
   if (cp->fpucntl != FPU_RND_NEG) {
      cp->fpucntl = FPU_RND_NEG;
      x87_fnclex(cp->func);
      x87_fldcw( cp->func, x86_make_disp(cp->machine_EDX, 
                                         Offset(struct aos_machine, fpu_rnd_neg_inf)));
   }
}

static void set_fpu_round_nearest( struct aos_compilation *cp )
{
   if (cp->fpucntl != FPU_RND_NEAREST) {
      cp->fpucntl = FPU_RND_NEAREST;
      x87_fnclex(cp->func);
      x87_fldcw( cp->func, x86_make_disp(cp->machine_EDX, 
                                         Offset(struct aos_machine, fpu_rnd_nearest)));
   }
}

#if 0
static void x87_emit_ex2( struct aos_compilation *cp )
{
   struct x86_reg st0 = x86_make_reg(file_x87, 0);
   struct x86_reg st1 = x86_make_reg(file_x87, 1);
   int stack = cp->func->x87_stack;

//   set_fpu_round_neg_inf( cp );

   x87_fld(cp->func, st0);      /* a a */
   x87_fprndint( cp->func );	/* int(a) a*/
   x87_fsubr(cp->func, st1, st0);    /* int(a) frc(a) */
   x87_fxch(cp->func, st1);     /* frc(a) int(a) */
   x87_f2xm1(cp->func);         /* (2^frc(a))-1 int(a) */
   x87_fld1(cp->func);          /* 1 (2^frc(a))-1 int(a) */
   x87_faddp(cp->func, st1);	/* 2^frac(a) int(a)  */
   x87_fscale(cp->func);	/* (2^frac(a)*2^int(int(a))) int(a) */
                                /* 2^a int(a) */
   x87_fstp(cp->func, st1);     /* 2^a */

   assert( stack == cp->func->x87_stack);
      
}
#endif

#if 0
static void PIPE_CDECL print_reg( const char *msg,
                                  const float *reg )
{
   debug_printf("%s: %f %f %f %f\n", msg, reg[0], reg[1], reg[2], reg[3]);
}
#endif

#if 0
static void emit_print( struct aos_compilation *cp,
                        const char *message, /* must point to a static string! */
                        unsigned file,
                        unsigned idx )
{
   struct x86_reg ecx = x86_make_reg( file_REG32, reg_CX );
   struct x86_reg arg = aos_get_shader_reg_ptr( cp, file, idx );
   unsigned i;

   /* There shouldn't be anything on the x87 stack.  Can add this
    * capacity later if need be.
    */
   assert(cp->func->x87_stack == 0);

   /* For absolute correctness, need to spill/invalidate all XMM regs
    * too.  We're obviously not concerned about performance on this
    * debug path, so here goes:
    */
   for (i = 0; i < 8; i++) {
      if (cp->xmm[i].dirty) 
         spill(cp, i);

      aos_release_xmm_reg(cp, i);
   }

   /* Push caller-save (ie scratch) regs.  
    */
   x86_cdecl_caller_push_regs( cp->func );


   /* Push the arguments:
    */
   x86_lea( cp->func, ecx, arg );
   x86_push( cp->func, ecx );
   x86_push_imm32( cp->func, (int)message );

   /* Call the helper.  Could call debug_printf directly, but
    * print_reg is a nice place to put a breakpoint if need be.
    */
   x86_mov_reg_imm( cp->func, ecx, (int)print_reg );
   x86_call( cp->func, ecx );
   x86_pop( cp->func, ecx );
   x86_pop( cp->func, ecx );

   /* Pop caller-save regs 
    */
   x86_cdecl_caller_pop_regs( cp->func );

   /* Done... 
    */
}
#endif

/**
 * The traditional instructions.  All operate on internal registers
 * and ignore write masks and swizzling issues.
 */

static boolean emit_ABS( struct aos_compilation *cp, const struct tgsi_full_instruction *op ) 
{
   struct x86_reg arg0 = fetch_src(cp, &op->FullSrcRegisters[0]);
   struct x86_reg neg = aos_get_internal(cp, IMM_NEGS);
   struct x86_reg tmp = aos_get_xmm_reg(cp);

   sse_movaps(cp->func, tmp, arg0);
   sse_mulps(cp->func, tmp, neg);
   sse_maxps(cp->func, tmp, arg0);
   
   store_dest(cp, &op->FullDstRegisters[0], tmp);
   return TRUE;
}

static boolean emit_ADD( struct aos_compilation *cp, const struct tgsi_full_instruction *op )
{
   struct x86_reg arg0 = fetch_src(cp, &op->FullSrcRegisters[0]);
   struct x86_reg arg1 = fetch_src(cp, &op->FullSrcRegisters[1]);
   struct x86_reg dst = get_xmm_writable(cp, arg0);

   sse_addps(cp->func, dst, arg1);

   store_dest(cp, &op->FullDstRegisters[0], dst);
   return TRUE;
}

static boolean emit_COS( struct aos_compilation *cp, const struct tgsi_full_instruction *op ) 
{
   x87_fld_src(cp, &op->FullSrcRegisters[0], 0);
   x87_fcos(cp->func);
   x87_fstp_dest4(cp, &op->FullDstRegisters[0]);
   return TRUE;
}

/* The dotproduct instructions don't really do that well in sse:
 * XXX: produces wrong results -- disabled.
 */
static boolean emit_DP3( struct aos_compilation *cp, const struct tgsi_full_instruction *op )
{
   struct x86_reg arg0 = fetch_src(cp, &op->FullSrcRegisters[0]);
   struct x86_reg arg1 = fetch_src(cp, &op->FullSrcRegisters[1]);
   struct x86_reg tmp = aos_get_xmm_reg(cp); 
   struct x86_reg dst = get_xmm_writable(cp, arg0);

   sse_mulps(cp->func, dst, arg1);
   /* Now the hard bit: sum the first 3 values:
    */ 
   sse_movhlps(cp->func, tmp, dst);
   sse_addss(cp->func, dst, tmp); /* a*x+c*z, b*y, ?, ? */
   emit_pshufd(cp, tmp, dst, SHUF(Y,X,W,Z));
   sse_addss(cp->func, dst, tmp);
   
   aos_release_xmm_reg(cp, tmp.idx);
   store_scalar_dest(cp, &op->FullDstRegisters[0], dst);
   return TRUE;
}

static boolean emit_DP4( struct aos_compilation *cp, const struct tgsi_full_instruction *op )
{
   struct x86_reg arg0 = fetch_src(cp, &op->FullSrcRegisters[0]);
   struct x86_reg arg1 = fetch_src(cp, &op->FullSrcRegisters[1]);
   struct x86_reg tmp = aos_get_xmm_reg(cp);      
   struct x86_reg dst = get_xmm_writable(cp, arg0);

   sse_mulps(cp->func, dst, arg1);
   
   /* Now the hard bit: sum the values:
    */ 
   sse_movhlps(cp->func, tmp, dst);
   sse_addps(cp->func, dst, tmp); /* a*x+c*z, b*y+d*w, a*x+c*z, b*y+d*w */
   emit_pshufd(cp, tmp, dst, SHUF(Y,X,W,Z));
   sse_addss(cp->func, dst, tmp);

   aos_release_xmm_reg(cp, tmp.idx);
   store_scalar_dest(cp, &op->FullDstRegisters[0], dst);
   return TRUE;
}

static boolean emit_DPH( struct aos_compilation *cp, const struct tgsi_full_instruction *op )
{
   struct x86_reg arg0 = fetch_src(cp, &op->FullSrcRegisters[0]);
   struct x86_reg arg1 = fetch_src(cp, &op->FullSrcRegisters[1]);
   struct x86_reg tmp = aos_get_xmm_reg(cp);
   struct x86_reg dst = get_xmm_writable(cp, arg0);

   sse_mulps(cp->func, dst, arg1);

   /* Now the hard bit: sum the values (from DP3):
    */ 
   sse_movhlps(cp->func, tmp, dst);
   sse_addss(cp->func, dst, tmp); /* a*x+c*z, b*y, ?, ? */
   emit_pshufd(cp, tmp, dst, SHUF(Y,X,W,Z));
   sse_addss(cp->func, dst, tmp);
   emit_pshufd(cp, tmp, arg1, SHUF(W,W,W,W));
   sse_addss(cp->func, dst, tmp);

   aos_release_xmm_reg(cp, tmp.idx);
   store_scalar_dest(cp, &op->FullDstRegisters[0], dst);
   return TRUE;
}

static boolean emit_DST( struct aos_compilation *cp, const struct tgsi_full_instruction *op )
{
    struct x86_reg arg0 = fetch_src(cp, &op->FullSrcRegisters[0]);
    struct x86_reg arg1 = fetch_src(cp, &op->FullSrcRegisters[1]);
    struct x86_reg dst = aos_get_xmm_reg(cp);
    struct x86_reg tmp = aos_get_xmm_reg(cp);
    struct x86_reg ones = aos_get_internal(cp, IMM_ONES);

/*    dst[0] = 1.0     * 1.0F; */
/*    dst[1] = arg0[1] * arg1[1]; */
/*    dst[2] = arg0[2] * 1.0; */
/*    dst[3] = 1.0     * arg1[3]; */

    emit_shuf_copy2(cp, dst, arg0, ones, SHUF(X,W,Z,Y));
    emit_shuf_copy2(cp, tmp, arg1, ones, SHUF(X,Z,Y,W));
    sse_mulps(cp->func, dst, tmp);

    aos_release_xmm_reg(cp, tmp.idx);
    store_dest(cp, &op->FullDstRegisters[0], dst);
    return TRUE;
}

static boolean emit_LG2( struct aos_compilation *cp, const struct tgsi_full_instruction *op ) 
{
   x87_fld1(cp->func);		/* 1 */
   x87_fld_src(cp, &op->FullSrcRegisters[0], 0);	/* a0 1 */
   x87_fyl2x(cp->func);	/* log2(a0) */
   x87_fstp_dest4(cp, &op->FullDstRegisters[0]);
   return TRUE;
}

#if 0
static boolean emit_EX2( struct aos_compilation *cp, const struct tgsi_full_instruction *op ) 
{
   x87_fld_src(cp, &op->FullSrcRegisters[0], 0);
   x87_emit_ex2(cp);
   x87_fstp_dest4(cp, &op->FullDstRegisters[0]);
   return TRUE;
}
#endif


static boolean emit_FLR( struct aos_compilation *cp, const struct tgsi_full_instruction *op ) 
{
   struct x86_reg dst = get_dst_ptr(cp, &op->FullDstRegisters[0]); 
   unsigned writemask = op->FullDstRegisters[0].DstRegister.WriteMask;
   int i;

   set_fpu_round_neg_inf( cp );

   /* Load all sources first to avoid aliasing
    */
   for (i = 3; i >= 0; i--) {
      if (writemask & (1<<i)) {
         x87_fld_src(cp, &op->FullSrcRegisters[0], i);   
      }
   }

   for (i = 0; i < 4; i++) {
      if (writemask & (1<<i)) {
         x87_fprndint( cp->func );   
         x87_fstp(cp->func, x86_make_disp(dst, i*4));
      }
   }

   return TRUE;
}


static boolean emit_RND( struct aos_compilation *cp, const struct tgsi_full_instruction *op ) 
{
   struct x86_reg dst = get_dst_ptr(cp, &op->FullDstRegisters[0]); 
   unsigned writemask = op->FullDstRegisters[0].DstRegister.WriteMask;
   int i;

   set_fpu_round_nearest( cp );

   /* Load all sources first to avoid aliasing
    */
   for (i = 3; i >= 0; i--) {
      if (writemask & (1<<i)) {
         x87_fld_src(cp, &op->FullSrcRegisters[0], i);   
      }
   }

   for (i = 0; i < 4; i++) {
      if (writemask & (1<<i)) {
         x87_fprndint( cp->func );   
         x87_fstp(cp->func, x86_make_disp(dst, i*4));
      }
   }

   return TRUE;
}


static boolean emit_FRC( struct aos_compilation *cp, const struct tgsi_full_instruction *op ) 
{
   struct x86_reg dst = get_dst_ptr(cp, &op->FullDstRegisters[0]); 
   struct x86_reg st0 = x86_make_reg(file_x87, 0);
   struct x86_reg st1 = x86_make_reg(file_x87, 1);
   unsigned writemask = op->FullDstRegisters[0].DstRegister.WriteMask;
   int i;

   set_fpu_round_neg_inf( cp );

   /* suck all the source values onto the stack before writing out any
    * dst, which may alias...
    */
   for (i = 3; i >= 0; i--) {
      if (writemask & (1<<i)) {
         x87_fld_src(cp, &op->FullSrcRegisters[0], i);   
      }
   }

   for (i = 0; i < 4; i++) {
      if (writemask & (1<<i)) {
         x87_fld(cp->func, st0);     /* a a */
         x87_fprndint( cp->func );   /* flr(a) a */
         x87_fsubp(cp->func, st1);  /* frc(a) */
         x87_fstp(cp->func, x86_make_disp(dst, i*4));
      }
   }

   return TRUE;
}






static boolean emit_LIT( struct aos_compilation *cp, const struct tgsi_full_instruction *op )
{
   struct x86_reg ecx = x86_make_reg( file_REG32, reg_CX );
   unsigned writemask = op->FullDstRegisters[0].DstRegister.WriteMask;
   unsigned lit_count = cp->lit_count++;
   struct x86_reg result, arg0;
   unsigned i;

#if 1
   /* For absolute correctness, need to spill/invalidate all XMM regs
    * too.  
    */
   for (i = 0; i < 8; i++) {
      if (cp->xmm[i].dirty) 
         spill(cp, i);
      aos_release_xmm_reg(cp, i);
   }
#endif

   if (writemask != TGSI_WRITEMASK_XYZW) 
      result = x86_make_disp(cp->machine_EDX, Offset(struct aos_machine, tmp[0]));
   else 
      result = get_dst_ptr(cp, &op->FullDstRegisters[0]);    

   
   arg0 = fetch_src( cp, &op->FullSrcRegisters[0] );
   if (arg0.file == file_XMM) {
      struct x86_reg tmp = x86_make_disp(cp->machine_EDX, 
                                         Offset(struct aos_machine, tmp[1]));
      sse_movaps( cp->func, tmp, arg0 );
      arg0 = tmp;
   }
                  
      

   /* Push caller-save (ie scratch) regs.  
    */
   x86_cdecl_caller_push_regs( cp->func );

   /* Push the arguments:
    */
   x86_push_imm32( cp->func, lit_count );

   x86_lea( cp->func, ecx, arg0 );
   x86_push( cp->func, ecx );

   x86_lea( cp->func, ecx, result );
   x86_push( cp->func, ecx );

   x86_push( cp->func, cp->machine_EDX );

   if (lit_count < MAX_LIT_INFO) {
      x86_mov( cp->func, ecx, x86_make_disp( cp->machine_EDX, 
                                             Offset(struct aos_machine, lit_info) + 
                                             lit_count * sizeof(struct lit_info) + 
                                             Offset(struct lit_info, func)));
   }
   else {
      x86_mov_reg_imm( cp->func, ecx, (int)aos_do_lit );
   }

   x86_call( cp->func, ecx );
            
   x86_pop( cp->func, ecx );    /* fixme... */
   x86_pop( cp->func, ecx );
   x86_pop( cp->func, ecx );
   x86_pop( cp->func, ecx );

   x86_cdecl_caller_pop_regs( cp->func );

   if (writemask != TGSI_WRITEMASK_XYZW) {
      store_dest( cp, 
                  &op->FullDstRegisters[0],
                  get_xmm_writable( cp, result ) );
   }

   return TRUE;
}

#if 0   
static boolean emit_inline_LIT( struct aos_compilation *cp, const struct tgsi_full_instruction *op )
{
   struct x86_reg dst = get_dst_ptr(cp, &op->FullDstRegisters[0]); 
   unsigned writemask = op->FullDstRegisters[0].DstRegister.WriteMask;

   if (writemask & TGSI_WRITEMASK_YZ) {
      struct x86_reg st1 = x86_make_reg(file_x87, 1);
      struct x86_reg st2 = x86_make_reg(file_x87, 2);

      /* a1' = a1 <= 0 ? 1 : a1;  
       */
      x87_fldz(cp->func);                           /* 1 0  */
#if 1
      x87_fld1(cp->func);                           /* 1 0  */
#else
      /* Correct but slow due to fp exceptions generated in fyl2x - fix me.
       */
      x87_fldz(cp->func);                           /* 1 0  */
#endif
      x87_fld_src(cp, &op->FullSrcRegisters[0], 1); /* a1 1 0  */
      x87_fcomi(cp->func, st2);	                    /* a1 1 0  */
      x87_fcmovb(cp->func, st1);                    /* a1' 1 0  */
      x87_fstp(cp->func, st1);                      /* a1' 0  */
      x87_fstp(cp->func, st1);                      /* a1'  */

      x87_fld_src(cp, &op->FullSrcRegisters[0], 3); /* a3 a1'  */
      x87_fxch(cp->func, st1);                      /* a1' a3  */
      

      /* Compute pow(a1, a3)
       */
      x87_fyl2x(cp->func);	/* a3*log2(a1)      */
      x87_emit_ex2( cp );       /* 2^(a3*log2(a1))   */


      /* a0' = max2(a0, 0):
       */
      x87_fldz(cp->func);                           /* 0 r2 */
      x87_fld_src(cp, &op->FullSrcRegisters[0], 0); /* a0 0 r2 */
      x87_fcomi(cp->func, st1);	
      x87_fcmovb(cp->func, st1);                    /* a0' 0 r2 */

      x87_fst_or_nop(cp->func, writemask, 1, dst); /* result[1] = a0' */

      x87_fcomi(cp->func, st1);  /* a0' 0 r2 */
      x87_fcmovnbe(cp->func, st2); /* r2' 0' r2 */

      x87_fstp_or_pop(cp->func, writemask, 2, dst); /* 0 r2 */
      x87_fpop(cp->func);       /* r2 */
      x87_fpop(cp->func);
   }

   if (writemask & TGSI_WRITEMASK_XW) {
      x87_fld1(cp->func);
      x87_fst_or_nop(cp->func, writemask, 0, dst);
      x87_fstp_or_pop(cp->func, writemask, 3, dst);
   }

   return TRUE;
}
#endif



static boolean emit_MAX( struct aos_compilation *cp, const struct tgsi_full_instruction *op )
{
   struct x86_reg arg0 = fetch_src(cp, &op->FullSrcRegisters[0]);
   struct x86_reg arg1 = fetch_src(cp, &op->FullSrcRegisters[1]);
   struct x86_reg dst = get_xmm_writable(cp, arg0);

   sse_maxps(cp->func, dst, arg1);

   store_dest(cp, &op->FullDstRegisters[0], dst);
   return TRUE;
}


static boolean emit_MIN( struct aos_compilation *cp, const struct tgsi_full_instruction *op )
{
   struct x86_reg arg0 = fetch_src(cp, &op->FullSrcRegisters[0]);
   struct x86_reg arg1 = fetch_src(cp, &op->FullSrcRegisters[1]);
   struct x86_reg dst = get_xmm_writable(cp, arg0);

   sse_minps(cp->func, dst, arg1);

   store_dest(cp, &op->FullDstRegisters[0], dst);
   return TRUE;
}

static boolean emit_MOV( struct aos_compilation *cp, const struct tgsi_full_instruction *op )
{
   struct x86_reg arg0 = fetch_src(cp, &op->FullSrcRegisters[0]);
   struct x86_reg dst = get_xmm_writable(cp, arg0);

   /* potentially nothing to do */

   store_dest(cp, &op->FullDstRegisters[0], dst);
   return TRUE;
}

static boolean emit_MUL( struct aos_compilation *cp, const struct tgsi_full_instruction *op )
{
   struct x86_reg arg0 = fetch_src(cp, &op->FullSrcRegisters[0]);
   struct x86_reg arg1 = fetch_src(cp, &op->FullSrcRegisters[1]);
   struct x86_reg dst = get_xmm_writable(cp, arg0);

   sse_mulps(cp->func, dst, arg1);

   store_dest(cp, &op->FullDstRegisters[0], dst);
   return TRUE;
}


static boolean emit_MAD( struct aos_compilation *cp, const struct tgsi_full_instruction *op )
{
   struct x86_reg arg0 = fetch_src(cp, &op->FullSrcRegisters[0]);
   struct x86_reg arg1 = fetch_src(cp, &op->FullSrcRegisters[1]);
   struct x86_reg arg2 = fetch_src(cp, &op->FullSrcRegisters[2]);

   /* If we can't clobber old contents of arg0, get a temporary & copy
    * it there, then clobber it...
    */
   arg0 = get_xmm_writable(cp, arg0);

   sse_mulps(cp->func, arg0, arg1);
   sse_addps(cp->func, arg0, arg2);
   store_dest(cp, &op->FullDstRegisters[0], arg0);
   return TRUE;
}



/* A wrapper for powf().
 * Makes sure it is cdecl and operates on floats.
 */
static float PIPE_CDECL _powerf( float x, float y )
{
#if FAST_MATH
   return util_fast_pow(x, y);
#else
   return powf( x, y );
#endif
}

#if FAST_MATH
static float PIPE_CDECL _exp2(float x)
{
   return util_fast_exp2(x);
}
#endif


/* Really not sufficient -- need to check for conditions that could
 * generate inf/nan values, which will slow things down hugely.
 */
static boolean emit_POW( struct aos_compilation *cp, const struct tgsi_full_instruction *op ) 
{
#if 0
   x87_fld_src(cp, &op->FullSrcRegisters[1], 0);  /* a1.x */
   x87_fld_src(cp, &op->FullSrcRegisters[0], 0);	/* a0.x a1.x */
   x87_fyl2x(cp->func);	                                /* a1*log2(a0) */

   x87_emit_ex2( cp );		/* 2^(a1*log2(a0)) */

   x87_fstp_dest4(cp, &op->FullDstRegisters[0]);
#else
   uint i;

   /* For absolute correctness, need to spill/invalidate all XMM regs
    * too.  
    */
   for (i = 0; i < 8; i++) {
      if (cp->xmm[i].dirty) 
         spill(cp, i);
      aos_release_xmm_reg(cp, i);
   }

   /* Push caller-save (ie scratch) regs.  
    */
   x86_cdecl_caller_push_regs( cp->func );

   x86_lea( cp->func, cp->stack_ESP, x86_make_disp(cp->stack_ESP, -8) );

   x87_fld_src( cp, &op->FullSrcRegisters[1], 0 );
   x87_fstp( cp->func, x86_make_disp( cp->stack_ESP, 4 ) );
   x87_fld_src( cp, &op->FullSrcRegisters[0], 0 );
   x87_fstp( cp->func, x86_make_disp( cp->stack_ESP, 0 ) );

   /* tmp_EAX has been pushed & will be restored below */
   x86_mov_reg_imm( cp->func, cp->tmp_EAX, (unsigned long) _powerf );
   x86_call( cp->func, cp->tmp_EAX );

   x86_lea( cp->func, cp->stack_ESP, x86_make_disp(cp->stack_ESP, 8) );

   x86_cdecl_caller_pop_regs( cp->func );

   /* Note retval on x87 stack:
    */
   cp->func->x87_stack++;

   x87_fstp_dest4( cp, &op->FullDstRegisters[0] );
#endif
   return TRUE;
}


#if FAST_MATH
static boolean emit_EXPBASE2( struct aos_compilation *cp, const struct tgsi_full_instruction *op ) 
{
   uint i;

   /* For absolute correctness, need to spill/invalidate all XMM regs
    * too.  
    */
   for (i = 0; i < 8; i++) {
      if (cp->xmm[i].dirty) 
         spill(cp, i);
      aos_release_xmm_reg(cp, i);
   }

   /* Push caller-save (ie scratch) regs.  
    */
   x86_cdecl_caller_push_regs( cp->func );

   x86_lea( cp->func, cp->stack_ESP, x86_make_disp(cp->stack_ESP, -4) );

   x87_fld_src( cp, &op->FullSrcRegisters[0], 0 );
   x87_fstp( cp->func, x86_make_disp( cp->stack_ESP, 0 ) );

   /* tmp_EAX has been pushed & will be restored below */
   x86_mov_reg_imm( cp->func, cp->tmp_EAX, (unsigned long) _exp2 );
   x86_call( cp->func, cp->tmp_EAX );

   x86_lea( cp->func, cp->stack_ESP, x86_make_disp(cp->stack_ESP, 4) );

   x86_cdecl_caller_pop_regs( cp->func );

   /* Note retval on x87 stack:
    */
   cp->func->x87_stack++;

   x87_fstp_dest4( cp, &op->FullDstRegisters[0] );

   return TRUE;
}
#endif


static boolean emit_RCP( struct aos_compilation *cp, const struct tgsi_full_instruction *op )
{
   struct x86_reg arg0 = fetch_src(cp, &op->FullSrcRegisters[0]);
   struct x86_reg dst = aos_get_xmm_reg(cp);

   if (cp->have_sse2) {
      sse2_rcpss(cp->func, dst, arg0);
      /* extend precision here...
       */
   }
   else {
      struct x86_reg ones = aos_get_internal(cp, IMM_ONES);
      sse_movss(cp->func, dst, ones);
      sse_divss(cp->func, dst, arg0);
   }

   store_scalar_dest(cp, &op->FullDstRegisters[0], dst);
   return TRUE;
}


/* Although rsqrtps() and rcpps() are low precision on some/all SSE
 * implementations, it is possible to improve its precision at
 * fairly low cost, using a newton/raphson step, as below:
 * 
 * x1 = 2 * rcpps(a) - a * rcpps(a) * rcpps(a)
 * x1 = 0.5 * rsqrtps(a) * [3.0 - (a * rsqrtps(a))* rsqrtps(a)]
 * or:
 *   x1 = rsqrtps(a) * [1.5 - .5 * a * rsqrtps(a) * rsqrtps(a)]
 * 
 *
 * See: http://softwarecommunity.intel.com/articles/eng/1818.htm
 */
static boolean emit_RSQ( struct aos_compilation *cp, const struct tgsi_full_instruction *op )
{
   if (0) {
      struct x86_reg arg0 = fetch_src(cp, &op->FullSrcRegisters[0]);
      struct x86_reg r = aos_get_xmm_reg(cp);
      sse_rsqrtss(cp->func, r, arg0);
      store_scalar_dest(cp, &op->FullDstRegisters[0], r);
      return TRUE;
   }
   else {
      struct x86_reg arg0           = fetch_src(cp, &op->FullSrcRegisters[0]);
      struct x86_reg r              = aos_get_xmm_reg(cp);

      struct x86_reg neg_half       = get_reg_ptr( cp, AOS_FILE_INTERNAL, IMM_RSQ );
      struct x86_reg one_point_five = x86_make_disp( neg_half, 4 );
      struct x86_reg src            = get_xmm_writable( cp, arg0 );
      struct x86_reg neg            = aos_get_internal(cp, IMM_NEGS);
      struct x86_reg tmp            = aos_get_xmm_reg(cp);

      sse_movaps(cp->func, tmp, src);
      sse_mulps(cp->func, tmp, neg);
      sse_maxps(cp->func, tmp, src);
   
      sse_rsqrtss( cp->func, r, tmp  );             /* rsqrtss(a) */
      sse_mulss(   cp->func, tmp, neg_half  );      /* -.5 * a */
      sse_mulss(   cp->func, tmp,  r );             /* -.5 * a * r */
      sse_mulss(   cp->func, tmp,  r );             /* -.5 * a * r * r */
      sse_addss(   cp->func, tmp, one_point_five ); /* 1.5 - .5 * a * r * r */
      sse_mulss(   cp->func, r,  tmp );             /* r * (1.5 - .5 * a * r * r) */

      store_scalar_dest(cp, &op->FullDstRegisters[0], r);

      aos_release_xmm_reg(cp, tmp.idx);

      return TRUE;
   }
}


static boolean emit_SGE( struct aos_compilation *cp, const struct tgsi_full_instruction *op )
{
   struct x86_reg arg0 = fetch_src(cp, &op->FullSrcRegisters[0]);
   struct x86_reg arg1 = fetch_src(cp, &op->FullSrcRegisters[1]);
   struct x86_reg ones = aos_get_internal(cp, IMM_ONES);
   struct x86_reg dst = get_xmm_writable(cp, arg0);

   sse_cmpps(cp->func, dst, arg1, cc_NotLessThan);
   sse_andps(cp->func, dst, ones);

   store_dest(cp, &op->FullDstRegisters[0], dst);
   return TRUE;
}

static boolean emit_SIN( struct aos_compilation *cp, const struct tgsi_full_instruction *op ) 
{
   x87_fld_src(cp, &op->FullSrcRegisters[0], 0);
   x87_fsin(cp->func);
   x87_fstp_dest4(cp, &op->FullDstRegisters[0]);
   return TRUE;
}



static boolean emit_SLT( struct aos_compilation *cp, const struct tgsi_full_instruction *op )
{
   struct x86_reg arg0 = fetch_src(cp, &op->FullSrcRegisters[0]);
   struct x86_reg arg1 = fetch_src(cp, &op->FullSrcRegisters[1]);
   struct x86_reg ones = aos_get_internal(cp, IMM_ONES);
   struct x86_reg dst = get_xmm_writable(cp, arg0);
   
   sse_cmpps(cp->func, dst, arg1, cc_LessThan);
   sse_andps(cp->func, dst, ones);

   store_dest(cp, &op->FullDstRegisters[0], dst);
   return TRUE;
}

static boolean emit_SUB( struct aos_compilation *cp, const struct tgsi_full_instruction *op ) 
{
   struct x86_reg arg0 = fetch_src(cp, &op->FullSrcRegisters[0]);
   struct x86_reg arg1 = fetch_src(cp, &op->FullSrcRegisters[1]);
   struct x86_reg dst = get_xmm_writable(cp, arg0);

   sse_subps(cp->func, dst, arg1);

   store_dest(cp, &op->FullDstRegisters[0], dst);
   return TRUE;
}

static boolean emit_TRUNC( struct aos_compilation *cp, const struct tgsi_full_instruction *op )
{
   struct x86_reg arg0 = fetch_src(cp, &op->FullSrcRegisters[0]);
   struct x86_reg tmp0 = aos_get_xmm_reg(cp);

   sse2_cvttps2dq(cp->func, tmp0, arg0);
   sse2_cvtdq2ps(cp->func, tmp0, tmp0);

   store_dest(cp, &op->FullDstRegisters[0], tmp0);
   return TRUE;
}

static boolean emit_XPD( struct aos_compilation *cp, const struct tgsi_full_instruction *op ) 
{
   struct x86_reg arg0 = fetch_src(cp, &op->FullSrcRegisters[0]);
   struct x86_reg arg1 = fetch_src(cp, &op->FullSrcRegisters[1]);
   struct x86_reg tmp0 = aos_get_xmm_reg(cp);
   struct x86_reg tmp1 = aos_get_xmm_reg(cp);

   emit_pshufd(cp, tmp1, arg1, SHUF(Y, Z, X, W));
   sse_mulps(cp->func, tmp1, arg0);
   emit_pshufd(cp, tmp0, arg0, SHUF(Y, Z, X, W));
   sse_mulps(cp->func, tmp0, arg1);
   sse_subps(cp->func, tmp1, tmp0);
   sse_shufps(cp->func, tmp1, tmp1, SHUF(Y, Z, X, W));

/*    dst[2] = arg0[0] * arg1[1] - arg0[1] * arg1[0]; */
/*    dst[0] = arg0[1] * arg1[2] - arg0[2] * arg1[1]; */
/*    dst[1] = arg0[2] * arg1[0] - arg0[0] * arg1[2]; */
/*    dst[3] is undef */


   aos_release_xmm_reg(cp, tmp0.idx);
   store_dest(cp, &op->FullDstRegisters[0], tmp1);
   return TRUE;
}



static boolean
emit_instruction( struct aos_compilation *cp,
                  struct tgsi_full_instruction *inst )
{
   x87_assert_stack_empty(cp->func);

   switch( inst->Instruction.Opcode ) {
   case TGSI_OPCODE_MOV:
      return emit_MOV( cp, inst );

   case TGSI_OPCODE_LIT:
      return emit_LIT(cp, inst);

   case TGSI_OPCODE_RCP:
      return emit_RCP(cp, inst);

   case TGSI_OPCODE_RSQ:
      return emit_RSQ(cp, inst);

   case TGSI_OPCODE_EXP:
      /*return emit_EXP(cp, inst);*/
      return FALSE;

   case TGSI_OPCODE_LOG:
      /*return emit_LOG(cp, inst);*/
      return FALSE;

   case TGSI_OPCODE_MUL:
      return emit_MUL(cp, inst);

   case TGSI_OPCODE_ADD:
      return emit_ADD(cp, inst);

   case TGSI_OPCODE_DP3:
      return emit_DP3(cp, inst);

   case TGSI_OPCODE_DP4:
      return emit_DP4(cp, inst);

   case TGSI_OPCODE_DST:
      return emit_DST(cp, inst);

   case TGSI_OPCODE_MIN:
      return emit_MIN(cp, inst);

   case TGSI_OPCODE_MAX:
      return emit_MAX(cp, inst);

   case TGSI_OPCODE_SLT:
      return emit_SLT(cp, inst);

   case TGSI_OPCODE_SGE:
      return emit_SGE(cp, inst);

   case TGSI_OPCODE_MAD:
      return emit_MAD(cp, inst);

   case TGSI_OPCODE_SUB:
      return emit_SUB(cp, inst);
 
   case TGSI_OPCODE_LERP:
//      return emit_LERP(cp, inst);
      return FALSE;

   case TGSI_OPCODE_FRAC:
      return emit_FRC(cp, inst);

   case TGSI_OPCODE_CLAMP:
//      return emit_CLAMP(cp, inst);
      return FALSE;

   case TGSI_OPCODE_FLOOR:
      return emit_FLR(cp, inst);

   case TGSI_OPCODE_ROUND:
      return emit_RND(cp, inst);

   case TGSI_OPCODE_EXPBASE2:
#if FAST_MATH
      return emit_EXPBASE2(cp, inst);
#elif 0
      /* this seems to fail for "larger" exponents.
       * See glean tvertProg1's EX2 test.
       */
      return emit_EX2(cp, inst);
#else
      return FALSE;
#endif

   case TGSI_OPCODE_LOGBASE2:
      return emit_LG2(cp, inst);

   case TGSI_OPCODE_POWER:
      return emit_POW(cp, inst);

   case TGSI_OPCODE_CROSSPRODUCT:
      return emit_XPD(cp, inst);

   case TGSI_OPCODE_ABS:
      return emit_ABS(cp, inst);

   case TGSI_OPCODE_DPH:
      return emit_DPH(cp, inst);

   case TGSI_OPCODE_COS:
      return emit_COS(cp, inst);

   case TGSI_OPCODE_SIN:
      return emit_SIN(cp, inst);

   case TGSI_OPCODE_TRUNC:
      return emit_TRUNC(cp, inst);

   case TGSI_OPCODE_END:
      return TRUE;

   default:
      return FALSE;
   }
}


static boolean emit_viewport( struct aos_compilation *cp )
{
   struct x86_reg pos = aos_get_shader_reg_xmm(cp, 
                                               TGSI_FILE_OUTPUT, 
                                               cp->vaos->draw->vs.position_output );

   struct x86_reg scale = x86_make_disp(cp->machine_EDX, 
                                        Offset(struct aos_machine, scale));

   struct x86_reg translate = x86_make_disp(cp->machine_EDX, 
                                        Offset(struct aos_machine, translate));

   sse_mulps(cp->func, pos, scale);
   sse_addps(cp->func, pos, translate);

   aos_adopt_xmm_reg( cp,
                      pos,
                      TGSI_FILE_OUTPUT,
                      cp->vaos->draw->vs.position_output,
                      TRUE );
   return TRUE;
}


/* This is useful to be able to see the results on softpipe.  Doesn't
 * do proper clipping, just assumes the backend can do it during
 * rasterization -- for debug only...
 */
static boolean emit_rhw_viewport( struct aos_compilation *cp )
{
   struct x86_reg tmp = aos_get_xmm_reg(cp);
   struct x86_reg pos = aos_get_shader_reg_xmm(cp, 
                                               TGSI_FILE_OUTPUT, 
                                               cp->vaos->draw->vs.position_output);

   struct x86_reg scale = x86_make_disp(cp->machine_EDX, 
                                        Offset(struct aos_machine, scale));

   struct x86_reg translate = x86_make_disp(cp->machine_EDX, 
                                        Offset(struct aos_machine, translate));



   emit_pshufd(cp, tmp, pos, SHUF(W, W, W, W));
   sse2_rcpss(cp->func, tmp, tmp);
   sse_shufps(cp->func, tmp, tmp, SHUF(X, X, X, X));
   
   sse_mulps(cp->func, pos, scale);
   sse_mulps(cp->func, pos, tmp);
   sse_addps(cp->func, pos, translate);

   /* Set pos[3] = w 
    */
   mask_write(cp, pos, tmp, TGSI_WRITEMASK_W);

   aos_adopt_xmm_reg( cp,
                      pos,
                      TGSI_FILE_OUTPUT,
                      cp->vaos->draw->vs.position_output,
                      TRUE );
   return TRUE;
}


#if 0
static boolean note_immediate( struct aos_compilation *cp,
                               struct tgsi_full_immediate *imm )
{
   unsigned pos = cp->num_immediates++;
   unsigned j;

   for (j = 0; j < imm->Immediate.NrTokens - 1; j++) {
      cp->vaos->machine->immediate[pos][j] = imm->u.ImmediateFloat32[j].Float;
   }

   return TRUE;
}
#endif




static void find_last_write_outputs( struct aos_compilation *cp )
{
   struct tgsi_parse_context parse;
   unsigned this_instruction = 0;
   unsigned i;

   tgsi_parse_init( &parse, cp->vaos->base.vs->state.tokens );

   while (!tgsi_parse_end_of_tokens( &parse )) {
      
      tgsi_parse_token( &parse );

      if (parse.FullToken.Token.Type != TGSI_TOKEN_TYPE_INSTRUCTION) 
         continue;

      for (i = 0; i < TGSI_FULL_MAX_DST_REGISTERS; i++) {
         if (parse.FullToken.FullInstruction.FullDstRegisters[i].DstRegister.File ==
             TGSI_FILE_OUTPUT) 
         {
            unsigned idx = parse.FullToken.FullInstruction.FullDstRegisters[i].DstRegister.Index;
            cp->output_last_write[idx] = this_instruction;
         }
      }

      this_instruction++;
   }

   tgsi_parse_free( &parse );
}


#define ARG_MACHINE    1
#define ARG_START_ELTS 2
#define ARG_COUNT      3
#define ARG_OUTBUF     4


static boolean build_vertex_program( struct draw_vs_varient_aos_sse *varient,
                                     boolean linear )
{ 
   struct tgsi_parse_context parse;
   struct aos_compilation cp;
   unsigned fixup, label;

   util_init_math();

   tgsi_parse_init( &parse, varient->base.vs->state.tokens );

   memset(&cp, 0, sizeof(cp));

   cp.insn_counter = 1;
   cp.vaos = varient;
   cp.have_sse2 = 1;
   cp.func = &varient->func[ linear ? 0 : 1 ];

   cp.tmp_EAX       = x86_make_reg(file_REG32, reg_AX);
   cp.idx_EBX      = x86_make_reg(file_REG32, reg_BX);
   cp.outbuf_ECX    = x86_make_reg(file_REG32, reg_CX);
   cp.machine_EDX   = x86_make_reg(file_REG32, reg_DX);
   cp.count_ESI     = x86_make_reg(file_REG32, reg_SI);
   cp.temp_EBP     = x86_make_reg(file_REG32, reg_BP);
   cp.stack_ESP = x86_make_reg( file_REG32, reg_SP );

   x86_init_func(cp.func);

   find_last_write_outputs(&cp);

   x86_push(cp.func, cp.idx_EBX);
   x86_push(cp.func, cp.count_ESI);
   x86_push(cp.func, cp.temp_EBP);


   /* Load arguments into regs:
    */
   x86_mov(cp.func, cp.machine_EDX, x86_fn_arg(cp.func, ARG_MACHINE));
   x86_mov(cp.func, cp.idx_EBX, x86_fn_arg(cp.func, ARG_START_ELTS));
   x86_mov(cp.func, cp.count_ESI, x86_fn_arg(cp.func, ARG_COUNT));
   x86_mov(cp.func, cp.outbuf_ECX, x86_fn_arg(cp.func, ARG_OUTBUF));


   /* Compare count to zero and possibly bail.
    */
   x86_xor(cp.func, cp.tmp_EAX, cp.tmp_EAX);
   x86_cmp(cp.func, cp.count_ESI, cp.tmp_EAX);
   fixup = x86_jcc_forward(cp.func, cc_E);


   save_fpu_state( &cp );
   set_fpu_round_nearest( &cp );

   aos_init_inputs( &cp, linear );

   cp.x86_reg[0] = 0;
   cp.x86_reg[1] = 0;
   
   /* Note address for loop jump 
    */
   label = x86_get_label(cp.func);
   {
      /* Fetch inputs...  TODO:  fetch lazily...
       */
      if (!aos_fetch_inputs( &cp, linear ))
         goto fail;

      /* Emit the shader:
       */
      while( !tgsi_parse_end_of_tokens( &parse ) && !cp.error ) 
      {
         tgsi_parse_token( &parse );

         switch (parse.FullToken.Token.Type) {
         case TGSI_TOKEN_TYPE_IMMEDIATE:
#if 0
            if (!note_immediate( &cp, &parse.FullToken.FullImmediate ))
               goto fail;
#endif
            break;

         case TGSI_TOKEN_TYPE_INSTRUCTION:
            if (DISASSEM)
               tgsi_dump_instruction( &parse.FullToken.FullInstruction, cp.insn_counter );

            if (!emit_instruction( &cp, &parse.FullToken.FullInstruction ))
               goto fail;
            break;
         }

         x87_assert_stack_empty(cp.func);
         cp.insn_counter++;

         if (DISASSEM)
            debug_printf("\n");
      }

   
      {
         unsigned i;
         for (i = 0; i < 8; i++) {
            if (cp.xmm[i].file != TGSI_FILE_OUTPUT) {
               cp.xmm[i].file = TGSI_FILE_NULL;
               cp.xmm[i].dirty = 0;
            }
         }
      }

      if (cp.error)
         goto fail;

      if (cp.vaos->base.key.clip) {
         /* not really handling clipping, just do the rhw so we can
          * see the results...
          */
         emit_rhw_viewport(&cp); 
      }
      else if (cp.vaos->base.key.viewport) {
         emit_viewport(&cp);
      }

      /* Emit output...  TODO: do this eagerly after the last write to a
       * given output.
       */
      if (!aos_emit_outputs( &cp ))
         goto fail;


      /* Next vertex:
       */
      x86_lea(cp.func, 
              cp.outbuf_ECX, 
              x86_make_disp(cp.outbuf_ECX, 
                            cp.vaos->base.key.output_stride));

      /* Incr index
       */   
      aos_incr_inputs( &cp, linear );
   }
   /* decr count, loop if not zero
    */
   x86_dec(cp.func, cp.count_ESI);
   x86_jcc(cp.func, cc_NZ, label);

   restore_fpu_state(&cp);

   /* Land forward jump here:
    */
   x86_fixup_fwd_jump(cp.func, fixup);

   /* Exit mmx state?
    */
   if (cp.func->need_emms)
      mmx_emms(cp.func);

   x86_pop(cp.func, cp.temp_EBP);
   x86_pop(cp.func, cp.count_ESI);
   x86_pop(cp.func, cp.idx_EBX);

   x87_assert_stack_empty(cp.func);
   x86_ret(cp.func);

   tgsi_parse_free( &parse );
   return !cp.error;

 fail:
   tgsi_parse_free( &parse );
   return FALSE;
}



static void vaos_set_buffer( struct draw_vs_varient *varient,
                             unsigned buf,
                             const void *ptr,
                             unsigned stride )
{
   struct draw_vs_varient_aos_sse *vaos = (struct draw_vs_varient_aos_sse *)varient;

   if (buf < vaos->nr_vb) {
      vaos->buffer[buf].base_ptr = (char *)ptr;
      vaos->buffer[buf].stride = stride;
   }

   if (0) debug_printf("%s %d/%d: %p %d\n", __FUNCTION__, buf, vaos->nr_vb, ptr, stride);
}



static void PIPE_CDECL vaos_run_elts( struct draw_vs_varient *varient,
                                      const unsigned *elts,
                                      unsigned count,
                                      void *output_buffer )
{
   struct draw_vs_varient_aos_sse *vaos = (struct draw_vs_varient_aos_sse *)varient;
   struct aos_machine *machine = vaos->draw->vs.aos_machine;

   if (0) debug_printf("%s %d\n", __FUNCTION__, count);

   machine->internal[IMM_PSIZE][0] = vaos->draw->rasterizer->point_size;
   machine->constants = vaos->draw->vs.aligned_constants;
   machine->immediates = vaos->base.vs->immediates;
   machine->buffer = vaos->buffer;

   vaos->gen_run_elts( machine,
                       elts,
                       count,
                       output_buffer );
}

static void PIPE_CDECL vaos_run_linear( struct draw_vs_varient *varient,
                                        unsigned start,
                                        unsigned count,
                                        void *output_buffer )
{
   struct draw_vs_varient_aos_sse *vaos = (struct draw_vs_varient_aos_sse *)varient;
   struct aos_machine *machine = vaos->draw->vs.aos_machine;

   if (0) debug_printf("%s %d %d const: %x\n", __FUNCTION__, start, count, 
                       vaos->base.key.const_vbuffers);

   machine->internal[IMM_PSIZE][0] = vaos->draw->rasterizer->point_size;
   machine->constants = vaos->draw->vs.aligned_constants;
   machine->immediates = vaos->base.vs->immediates;
   machine->buffer = vaos->buffer;

   vaos->gen_run_linear( machine,
                         start,
                         count,
                         output_buffer );

   /* Sanity spot checks to make sure we didn't trash our constants */
   assert(machine->internal[IMM_ONES][0] == 1.0f);
   assert(machine->internal[IMM_IDENTITY][0] == 0.0f);
   assert(machine->internal[IMM_NEGS][0] == -1.0f);
}



static void vaos_destroy( struct draw_vs_varient *varient )
{
   struct draw_vs_varient_aos_sse *vaos = (struct draw_vs_varient_aos_sse *)varient;

   FREE( vaos->buffer );

   x86_release_func( &vaos->func[0] );
   x86_release_func( &vaos->func[1] );

   FREE(vaos);
}



static struct draw_vs_varient *varient_aos_sse( struct draw_vertex_shader *vs,
                                                 const struct draw_vs_varient_key *key )
{
   unsigned i;
   struct draw_vs_varient_aos_sse *vaos = CALLOC_STRUCT(draw_vs_varient_aos_sse);

   if (!vaos)
      goto fail;
   
   vaos->base.key = *key;
   vaos->base.vs = vs;
   vaos->base.set_buffer = vaos_set_buffer;
   vaos->base.destroy = vaos_destroy;
   vaos->base.run_linear = vaos_run_linear;
   vaos->base.run_elts = vaos_run_elts;

   vaos->draw = vs->draw;

   for (i = 0; i < key->nr_inputs; i++) 
      vaos->nr_vb = MAX2( vaos->nr_vb, key->element[i].in.buffer + 1 );

   vaos->buffer = MALLOC( vaos->nr_vb * sizeof(vaos->buffer[0]) );
   if (!vaos->buffer)
      goto fail;

   if (0)
      debug_printf("nr_vb: %d const: %x\n", vaos->nr_vb, vaos->base.key.const_vbuffers);

#if 0
   tgsi_dump(vs->state.tokens, 0);
#endif

   if (!build_vertex_program( vaos, TRUE ))
      goto fail;

   if (!build_vertex_program( vaos, FALSE ))
      goto fail;

   vaos->gen_run_linear = (vaos_run_linear_func)x86_get_func(&vaos->func[0]);
   if (!vaos->gen_run_linear)
      goto fail;

   vaos->gen_run_elts = (vaos_run_elts_func)x86_get_func(&vaos->func[1]);
   if (!vaos->gen_run_elts)
      goto fail;

   return &vaos->base;

 fail:
   if (vaos && vaos->buffer)
      FREE(vaos->buffer);

   if (vaos)
      x86_release_func( &vaos->func[0] );

   if (vaos)
      x86_release_func( &vaos->func[1] );

   FREE(vaos);
   
   return NULL;
}


struct draw_vs_varient *draw_vs_varient_aos_sse( struct draw_vertex_shader *vs,
                                                 const struct draw_vs_varient_key *key )
{
   struct draw_vs_varient *varient = varient_aos_sse( vs, key );

   if (varient == NULL) {
      varient = draw_vs_varient_generic( vs, key );
   }

   return varient;
}



#endif /* PIPE_ARCH_X86 */<|MERGE_RESOLUTION|>--- conflicted
+++ resolved
@@ -288,10 +288,7 @@
                                   struct x86_reg reg )
 {
    if (reg.file == file_XMM) {
-<<<<<<< HEAD
-=======
       assert(cp->xmm[reg.idx].last_used == cp->insn_counter);
->>>>>>> 8ef377d7
       cp->xmm[reg.idx].last_used = cp->insn_counter - 1;
    }
 }
