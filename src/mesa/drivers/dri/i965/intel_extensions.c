--- conflicted
+++ resolved
@@ -308,13 +308,9 @@
       ctx->Extensions.EXT_transform_feedback = true;
       ctx->Extensions.OES_depth_texture_cube_map = true;
 
-<<<<<<< HEAD
       /* Test if the kernel has the ioctl. */
-      if (brw->bufmgr && drm_intel_reg_read(brw->bufmgr, TIMESTAMP, &dummy) == 0)
+      if (brw->intelScreen->hw_has_timestamp)
          ctx->Extensions.ARB_timer_query = true;
-=======
-      ctx->Extensions.ARB_timer_query = brw->intelScreen->hw_has_timestamp;
->>>>>>> d3e23f1f
 
       /* Only enable this in core profile because other parts of Mesa behave
        * slightly differently when the extension is enabled.
