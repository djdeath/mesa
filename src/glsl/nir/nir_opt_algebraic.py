--- conflicted
+++ resolved
@@ -227,13 +227,8 @@
    # Misc. lowering
    (('fmod', a, b), ('fsub', a, ('fmul', b, ('ffloor', ('fdiv', a, b)))), 'options->lower_fmod'),
    (('bitfield_insert', a, b, c, d), ('bfi', ('bfm', d, c), b, a), 'options->lower_bitfield_insert'),
-<<<<<<< HEAD
-   (('uadd_carry', a, b), ('ult', ('iadd', a, b), a), 'options->lower_uadd_carry'),
-   (('usub_borrow', a, b), ('ult', a, b), 'options->lower_usub_borrow'),
-=======
    (('uadd_carry', a, b), ('b2i', ('ult', ('iadd', a, b), a)), 'options->lower_uadd_carry'),
    (('usub_borrow', a, b), ('b2i', ('ult', a, b)), 'options->lower_usub_borrow'),
->>>>>>> da5d4583
 ]
 
 # Add optimizations to handle the case where the result of a ternary is
